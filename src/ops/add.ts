--- conflicted
+++ resolved
@@ -49,12 +49,9 @@
     await fs.ensureDir(path.dirname(absTo))
     await fs.writeFile(absTo, action.body)
   }
-<<<<<<< HEAD
   const pathToLog = process.env.HYGEN_OUTPUT_ABS_PATH ? absTo : to
-  logger.ok(`       added: ${pathToLog}`)
-=======
-  logger.ok(`       ${force ? 'FORCED' : 'added'}: ${to}`)
->>>>>>> 9c3cdb9b
+  logger.ok(`       ${force ? 'FORCED' : 'added'}: ${pathToLog}`)
+
   return result('added')
 }
 
